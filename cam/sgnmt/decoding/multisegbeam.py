"""Implementation of beam search for predictors with multiple
tokenizations.
"""
from abc import abstractmethod
import copy
import heapq
import logging
import codecs
import pywrapfst as fst

from cam.sgnmt import utils
from cam.sgnmt.decoding.core import Decoder, PartialHypothesis
from cam.sgnmt.predictors.automata import EPS_ID


def is_key_complete(key):
    """Returns true if the key is complete. Complete keys are marked
    with a blank symbol at the end of the string. A complete key
    corresponds to a full word, incomplete keys cannot be mapped to
    word IDs.

    Args:
        key (string): The key

    Returns:
        bool. Return true if the last character in ``key`` is blank.
    """
    return key and key[-1] == ' '


class WordMapper(object):
    """This class is responsible for the mapping between keys and word
    IDs. The multiseg beam search can produce words which are not in 
    the original word map. This mapper adds these words to 
   ``utils.trg_wmap``.

    This class uses the GoF design pattern singleton.
    """

    singleton = None
    """Singleton instance. Access via ``get_singleton()``. """

    @staticmethod
    def get_singleton():
        """Get singleton instance of the word mapper. This method 
        implements lazy initialization.
        
        Returns:
            WordMapper. Singleton ``WordMapper`` instance.
        """
        if not WordMapper.singleton:
            WordMapper.singleton = WordMapper()
        return WordMapper.singleton

    def __init__(self):
        """Creates a new mapper instance and synchronizes it with
        ``utils.trg_wmap``.
        """
        self.max_word_id = 3
        self.wmap_len = 0
        self.key2id = {}
        self.synchronize()
        self.reserved_keys = {'<unk> ': utils.UNK_ID,
                              '<eps> ': utils.UNK_ID,
                              '<epsilon> ': utils.UNK_ID,
                              '<s> ': utils.GO_ID,
                              '</s> ': utils.EOS_ID}
        logging.info('Using UNK_ID {}'.format(utils.UNK_ID))

    def synchronize(self):
        """Synchronizes the internal state of this mapper with
        ``utils.trg_wmap``. This includes updating the reverse lookup
        table and finding the lowest free word ID which can be assigned
        to new words. 
        """
        if self.wmap_len == len(utils.trg_wmap):
            return
        self.key2id = {}
        self.max_word_id = 3
        for word_id, key in utils.trg_wmap.iteritems():
            self.max_word_id = max(self.max_word_id, word_id)
            self.key2id["%s " % key] = word_id
        self.wmap_len = len(utils.trg_wmap)

    def get_word_id(self, key):
        """Finds a word ID for the given key. If no such key is in the
        current word map, create a new entry in ``utils.trg_wmap``.

        Args:
            key (string): key to look up

        Returns:
            int. Word ID corresponding to ``key``. Add new word ID if
            the key cannot be found in ``utils.trg_wmap`` 
        """
        if not key:
            return utils.UNK_ID
        if key in self.reserved_keys:
            return self.reserved_keys[key]
        self.synchronize()
        if key in self.key2id:
            return self.key2id[key]
        self.max_word_id += 1
        utils.trg_wmap[self.max_word_id] = key[:-1]
        self.key2id[key] = self.max_word_id
        self.wmap_len += 1
        return self.max_word_id


class Tokenizer(object):
    """A tokenizer translates between token sequences and string keys.
    It is mainly responsible for matching token sequences from
    different predictors together.
    """
    
    @abstractmethod
    def tokens2key(self, tokens):
        """Convert a token sequence to a string key.
        
        Args:
            tokens (list): List of token IDs
        
        Returns:
            String. The key for the token sequence
        """
        raise NotImplementedError
    
    @abstractmethod
    def key2tokens(self, key):
        """Convert a key to a sequence of tokens. If this mapping is
        ambiguous, return one of the shortest mappings. Use UNK to
        match any (sub)string without token correspondence.
        
        Args:
            key (string): key to look up
        
        Returns:
            list. List of token IDs
        """
        raise NotImplementedError

    @abstractmethod
    def is_word_begin_token(self, token):
        """Returns true if ``token`` is only allowed at word begins. """
        raise NotImplementedError


class WordTokenizer(Tokenizer):
    """This tokenizer implements a purly word-level tokenization.
    Keys are generated according a standard word map.
    """
    
    def __init__(self, path):
        self.id2key = {}
        self.key2id = {}
        try:
            split = path.split(":", 1)
            max_id = int(split[0])
            path = split[1]
        except:
            max_id = utils.INF
        with codecs.open(path, encoding='utf-8') as f:
            for line in f:
                entry = line.strip().split()
                key = entry[0]
                word_id = int(entry[-1])
                if word_id < max_id and word_id != utils.UNK_ID:
                    self.id2key[word_id] = "%s " % key
                    self.key2id["%s " % key] = word_id
    
    def key2tokens(self, key):
        return [self.key2id.get(key, utils.UNK_ID)]
    
    def tokens2key(self, tokens):
        if len(tokens) != 1:
            return ""
        return self.id2key.get(tokens[0], "")

    def is_word_begin_token(self, token):
        return True


class EOWTokenizer(Tokenizer):
    """This tokenizer reads word maps with explicit </w> endings. This
    can be used for subword unit based tokenizers.
    """
    
    def __init__(self, path):
        self.id2key = {}
        self.key2id = {}
        with codecs.open(path, encoding='utf-8') as f:
            for line in f:
                key, word_id = line.strip().split()
                if word_id == str(utils.UNK_ID):
                    continue
                if key[-4:] == "</w>": 
                    key = "%s " % key[:-4]
                elif key in ['<s>', '</s>']:
                    key = "%s " % key
                self.id2key[int(word_id)] = key
                self.key2id[key] = int(word_id)
    
    def key2tokens(self, key):
        tokens = self._key2tokens_recursive(key)
        return tokens if tokens else [utils.UNK_ID]

    def _key2tokens_recursive(self, key, max_len = 100):
        if not key:
            return []
        if max_len <= 0:
            return None
        if key in self.key2id: # Match of the full key
            return [self.key2id[key]]
        if max_len <= 1:
            return None
        best_tokens = None
        for l in xrange(len(key)-1, 0, -1):
            if key[:l] in self.key2id:
                rest = self._key2tokens_recursive(key[l:], max_len-1)
                if not rest is None and len(rest) < max_len:
                    best_tokens = [self.key2id[key[:l]]] + rest
                    max_len = len(best_tokens) - 1
        return best_tokens
    
    def tokens2key(self, tokens):
        return ''.join([self.id2key.get(t, "") for t in tokens])

    def is_word_begin_token(self, token):
        return token in [utils.GO_ID, utils.EOS_ID]


class MixedTokenizer(Tokenizer):
    """This tokenizer allows to mix word- and character-level
    tokenizations like proposed by Wu et al. (2016). Words with
    <b>, <m>, and <e> prefixes are treated as character-level
    tokens, all others are completed word-level tokens
    """
    
    def __init__(self, path):
        self.word_key2id = {}
        self.b_key2id = {}
        self.m_key2id = {}
        self.e_key2id = {}
        self.id2key = {}
        self.mid_tokens = {}
        try:
            split = path.split(":", 1)
            max_id = int(split[0])
            path = split[1]
        except:
            max_id = utils.INF
        with codecs.open(path, encoding='utf-8') as f:
            for line in f:
                key, token_id_ = line.strip().split()
                token_id = int(token_id_)
                if token_id == utils.UNK_ID or token_id >= max_id:
                    continue
                if key[:3] == "<b>":
                    key = key[3:]
                    self.b_key2id[key] = token_id
                elif key[:3] == "<m>":
                    key = key[3:]
                    self.m_key2id[key] = token_id
                    self.mid_tokens[token_id] = True
                elif key[:3] == "<e>":
                    key = "%s " % key[3:]
                    self.e_key2id[key[:-1]] = token_id
                    self.mid_tokens[token_id] = True
                else:
                    key = "%s " % key
                    self.word_key2id[key] = token_id
                self.id2key[token_id] = key 
    
    def key2tokens(self, key):
        if not key:
            return []
        if key in self.word_key2id:
            return [self.word_key2id[key]]
        maps = [self.m_key2id] * len(key)
        if is_key_complete(key):
            maps = maps[:-2] + [self.e_key2id]
        maps[0] = self.b_key2id
        return [maps[idx].get(key[idx], utils.UNK_ID)
                    for idx in xrange(len(maps))]
    
    def tokens2key(self, tokens):
        return ''.join([self.id2key.get(t, "") for t in tokens])

    def is_word_begin_token(self, token):
        return not self.mid_tokens.get(token, False)


class FSTTokenizer(Tokenizer):
    """This tokenizer reads in an FST which transduces a sequence
    of subword units to a sequence of characters which constitute
    the key. The characters must used the global target cmap.
    """
    
    EPS_ID = 0
    """OpenFST's reserved ID for epsilon arcs. """
    
    def __init__(self, path):
        """Loads subword->char FST, determinizes and minimizes it.
        
        Args:
            path (string): Path to an FST from subword unit to char
                           sequence
        """
        self.token2char_fst = utils.load_fst(path)
        self.token2char_fst.rmepsilon()
        self.token2char_fst.determinize()
        self.token2char_fst.minimize()
        self.word_begin_tokens = {arc.ilabel: True 
            for arc in self.token2char_fst.arcs(self.token2char_fst.start())}
        self.char2token_fst = fst.Fst(self.token2char_fst)
        self.char2token_fst.invert()
        self.cmap = dict(utils.trg_cmap)
        self.cmap[" "] = self.cmap["</w>"]
        del self.cmap["</w>"]
        self.inv_cmap = {(i,c) for c,i in self.cmap.iteritems()}
    
    def key2tokens(self, key):
        idxs = [self.cmap.get(c, utils.UNK_ID) for c in key]
        tokens = self._transduce(self.char2token_fst, idxs)
        return tokens if tokens else [utils.UNK_ID]
    
    def tokens2key(self, tokens):
        idxs = self._transduce(self.token2char_fst, tokens)
        if not idxs:
            return ""
        return ''.join([self.inv_cmap.get(i, '') for i in idxs])
    
    def _transduce(self, trans_fst, seq):
        """Returns the output sequence produced by ``trans_fst`` when
        consuming ``seq``. We don't check if the last state is a final
        state
        """
        return self._dfs(trans_fst, trans_fst.start(), seq, [])
            
    def _dfs(self, trans_fst, root, in_seq, out_seq_stub):
        """Perform DFS as subroutine of ``_transduce`` """
        if not in_seq:
            return out_seq_stub
        for arc in trans_fst.arcs(root):
            out_seq = None
            if arc.ilabel == EPS_ID:
                out_seq = self._dfs(trans_fst,
                                    arc.nextstate,
                                    in_seq, 
                                    out_seq_stub)
            elif arc.ilabel == in_seq[0]:
                out_seq = self._dfs(trans_fst, 
                                    arc.nextstate, 
                                    in_seq[1:], 
                                    out_seq_stub + [arc.olabel])
            if out_seq:
                return out_seq
        return None

    def is_word_begin_token(self, token):
        """Returns true if there is an arc labeled with ``token`` from
        the start state in the token2char FST.
        
        Args:
            token (int): token ID
        
        Returns:
            bool. True if a word can start with ``token`` 
        """
        return token in self.word_begin_tokens


class PredictorStub(object):
    """A predictor stub models the state of a predictor given a
    continuation.
    """
    
    def __init__(self, tokens, pred_state):
        """Creates a new stub for a certain predictor.
        
        Args:
            tokens (list): List of token IDs which correspond to the
                           key
            pred_state (object): Predictor state before consuming
                                 the last token in ``tokens``
        """
        self.tokens = tokens
        self.pred_state = pred_state
        self.score = 0.0
        self.score_pos = 0
    
    def has_full_score(self):
        """Returns true if the full token sequence has been scored with
        the predictor, i.e. ``self.score`` is the final predictor
        score.
        """
        return self.score_pos == len(self.tokens)

    def score_next(self, token_score):
        """Can be called when the continuation is expanded and the 
        score of the next token is available
        
        Args:
            token_score (float): Predictor score of 
                                 self.tokens[self.score_pos]
        """
        self.score += token_score
        self.score_pos += 1
    
    def expand(self, token, token_score, pred_state):
        """Creates a new predictor stub by adding a (scored) token.
        
        Args:
            token (int): Token ID to add
            token_score (float): Token score of the added token
            pred_state (object): predictor state before consuming
                                 the added token
        """
        new_stub = PredictorStub(self.tokens + [token], pred_state)
        new_stub.score_pos = self.score_pos + 1
        new_stub.score = self.score + token_score
        return new_stub


class Continuation(object):
    """A continuation is a partial hypothesis plus the next word. A
    continuation can be incomplete if predictors use finer grained
    tokenization and the score is not final yet.
    """
    
    def __init__(self, parent_hypo, pred_stubs, key = ''):
        """Create a new continuation.
        
        Args:
            parent_hypo (PartialHypothesis): hypo object encoding the
                                             state at the last word
                                             boundary
            pred_stubs (list): List of ``PredictorStub`` objects, one
                               for each predictor
            key (string): The lead key for this continuation. All stubs
                          must be consistent with this key
        """
        self.parent_hypo = parent_hypo
        self.pred_stubs = pred_stubs
        self.key = key
        self.score = 0.0
    
    def is_complete(self):
        """Returns true if all predictor stubs are completed, i.e. 
        the continuation can be mapped unambiguously to a word and the
        score is final.
        """
        return all([s and s.has_full_score() for s in self.pred_stubs])
    
    def calculate_score(self, pred_weights, defaults = []):
        """Calculates the full word score for this continuation using 
        the predictor stub scores.
        
        Args:
            pred_weights (list): Predictor weights. Length of this list
                                 must match the number of stubs
            defaults (list): Score which should be used if a predictor
                             stub is set to None
        
        Returns:
            float. Full score of this continuation, or an optimistic
            estimate if the continuation is not complete.
        """
        return sum(map(lambda x: x[0]*x[1],
                       zip(pred_weights,
                           [s.score if s else defaults[pidx]
                                  for pidx, s in enumerate(self.pred_stubs)])))
        
    def generate_expanded_hypo(self, decoder):
        """This can be used to create a new ``PartialHypothesis`` which
        reflects the state after this continuation. This involves
        expanding the history by ``word``, updating score and score_
        breakdown, and consuming the last tokens in the stub to save
        the final predictor states. If the continuation is complete, 
        this will result in a new word level hypothesis. If not, the
        generated hypo will indicate an incomplete word at the last
        position by using the word ID -1.
        """
        score_breakdown = []
        pred_weights = []
        for idx,(p, w) in enumerate(decoder.predictors):
            p.set_state(copy.deepcopy(self.pred_stubs[idx].pred_state))
            p.consume(self.pred_stubs[idx].tokens[-1])
            score_breakdown.append((self.pred_stubs[idx].score, w))
            pred_weights.append(w)
        word_id = WordMapper.get_singleton().get_word_id(self.key)
        return self.parent_hypo.expand(word_id,
                                       decoder.get_predictor_states(),
                                       self.calculate_score(pred_weights),
                                       score_breakdown)
    
    def expand(self, decoder):
        for pidx,(p, _) in enumerate(decoder.predictors):
            stub = self.pred_stubs[pidx]
            if not stub.has_full_score():
                p.set_state(copy.deepcopy(stub.pred_state))
                p.consume(stub.tokens[stub.score_pos-1])
                posterior = p.predict_next()
                stub.score_next(utils.common_get(
                                             posterior,
                                             stub.tokens[stub.score_pos],
                                             p.get_unk_probability(posterior)))
                stub.pred_state = p.get_state()


class MultisegBeamDecoder(Decoder):
    """This is a version of beam search which can handle predictors 
    with differing tokenizations. We assume that all tokenizations are
    consistent with words, i.e. no token crosses word boundaries. The
    search simulates beam search on the word level. At each time step, 
    we keep the n best hypotheses on the word level. Predictor scores
    on finer-grained tokens are collapsed into a single score s.t. they
    can be combined with scores from other predictors. This decoder can 
    produce words without entry in the word map. In this case, words 
    are added to ``utils.trg_wmap``. Consider using the ``output_chars``
    option to avoid dealing with the updated word map in the output.
    """
    
    def __init__(self,
                 decoder_args,
                 hypo_recombination,
                 beam_size,
                 tokenizations,
                 early_stopping = True,
                 max_word_len = 25):
        """Creates a new beam decoder instance for predictors with
        multiple tokenizations.
        
        Args:
            decoder_args (object): Decoder configuration passed through
                                   from the configuration API.
            hypo_recombination (bool): Activates hypo recombination 
            beam_size (int): Absolute beam size. A beam of 12 means
                             that we keep track of 12 active hypothesis
            tokenizations (string): Comma separated strings describing 
                                    the predictor tokenizations
            early_stopping (bool): If true, we stop when the best
                                   scoring hypothesis ends with </S>.
                                   If false, we stop when all hypotheses
                                   end with </S>. Enable if you are
                                   only interested in the single best
                                   decoding result. If you want to 
                                   create full 12-best lists, disable
            max_word_len (int): Maximum length of a single word
        """
        super(MultisegBeamDecoder, self).__init__(decoder_args)
        self.hypo_recombination = hypo_recombination
        self.beam_size = beam_size
        self.stop_criterion = self._best_eos if early_stopping else self._all_eos
        self.toks = []
        self.max_word_len = max_word_len
        if not tokenizations:
            logging.fatal("Specify --multiseg_tokenizations!")
        for tok_config in tokenizations.split(","):
            if tok_config[:6] == "mixed:":
                tok = MixedTokenizer(tok_config[6:])
            elif tok_config[:4] == "eow:":
                tok = EOWTokenizer(tok_config[4:])
            else:
                if tok_config[:5] == "word:":
                    tok_config = tok_config[5:]
                tok = WordTokenizer(tok_config)
            self.toks.append(tok)

    def _best_eos(self, hypos):
        """Returns true if the best hypothesis ends with </S>"""
        return hypos[0].get_last_word() != utils.EOS_ID

    def _all_eos(self, hypos):
        """Returns true if the all hypotheses end with </S>"""
        for hypo in hypos[:self.beam_size]:
            if hypo.get_last_word() != utils.EOS_ID:
                return True
        return False
    
    def _rebuild_hypo_list(self, hypos, new_hypo):
        """Add new_hypo to the list of n best complete hypos.
        Implements hypothesis recombination.
        
        Returns:
            list. Sorted list of n best hypos in hypos + new_hypo
        """
        if not self.hypo_recombination:
            hypos.append(new_hypo)
        else:
            combined = False
            for idx,hypo in list(enumerate(hypos)):
                if hypo.predictor_states and self.are_equal_predictor_states(
                                                    hypo.predictor_states,
                                                    new_hypo.predictor_states):
                    if hypo.score >= new_hypo.score: # Keep old one
                        hypo1 = hypo
                        hypo2 = new_hypo
                    else: # Discard old one
                        hypo1 = new_hypo
                        hypo2 = hypo
                        hypos[idx] = new_hypo
                    #logging.debug("Hypo recombination: %s > %s" % (
                    #    hypo1.trgt_sentence, hypo2.trgt_sentence))
                    combined = True
                    break
            if not combined:
                hypos.append(new_hypo)
        hypos.sort(key=lambda h: h.score, reverse=True)
        return hypos[:self.beam_size]
    
    def _get_word_initial_posteriors(self, hypo):
        """Call ``predict_next`` on all predictors to get the 
        distributions over the first tokens of the next word.

        Args:
            hypo (PartialHypothesis): Defines the predictor states 

        Returns:
            list. List of posterior vectors for each predictor. The
            UNK scores are added to the vectors.
        """
        self.apply_predictors_count += 1
        self.set_predictor_states(hypo.predictor_states)
        posteriors = []
        for p, _ in self.predictors:
            posterior = p.predict_next()
            posterior[utils.UNK_ID] = p.get_unk_probability(posterior) 
            posteriors.append(posterior)
        return posteriors

    def _get_initial_stubs(self, predictor, start_posterior, min_score):
        """Get the initial predictor stubs for full word search with a 
        single predictor. 
        """
        stubs = []
        pred_state = predictor.get_state()
        for t, s in utils.common_iterable(start_posterior):
            stub = PredictorStub([t], pred_state)
            stub.score_next(s)
            if stub.score >= min_score:
                stubs.append(stub)
        stubs.sort(key=lambda s: s.score, reverse=True)
        return stubs
   
    def _best_keys_complete(self, stubs, tok):
        """Stopping criterion for single predictor full word search.
        We stop full word search if the n best stubs are complete.
        """
        return all([is_key_complete(tok.tokens2key(s.tokens)) 
                                           for s in stubs[:self.beam_size]])

    def _search_full_words(self, predictor, start_posterior, tok, min_score):
        stubs = self._get_initial_stubs(predictor, start_posterior, min_score)
        while not self._best_keys_complete(stubs, tok):
            next_stubs = []
            for stub in stubs[:self.beam_size]:
                key = tok.tokens2key(stub.tokens)
                if (not key) or len(key) > self.max_word_len:
                    continue
                if is_key_complete(key):
                    next_stubs.append(stub)
                    continue
                predictor.set_state(copy.deepcopy(stub.pred_state))
                predictor.consume(stub.tokens[-1])
                posterior = predictor.predict_next()
                pred_state = predictor.get_state()
                for t, s in utils.common_iterable(posterior):
                    if t != utils.UNK_ID and not tok.is_word_begin_token(t):
                        child_stub = stub.expand(t, s, pred_state)
                        if child_stub.score >= min_score:
                            next_stubs.append(child_stub)
            stubs = next_stubs
            stubs.sort(key=lambda s: s.score, reverse=True)
        return stubs
    
    def _get_complete_continuations(self, hypo, min_hypo_score):
        """This is a generator which yields the complete continuations 
        of ``hypo`` in descending order of score
        """
        min_score = min_hypo_score - hypo.score
        if min_score > 0.0:
            return
        
        pred_weights = map(lambda el: el[1], self.predictors)
        # Get initial continuations by searching with predictors separately
        start_posteriors = self._get_word_initial_posteriors(hypo)
        pred_states = self.get_predictor_states()
        keys = {}
        for pidx, (p,w) in enumerate(self.predictors):
            stubs = self._search_full_words(p,
                                            start_posteriors[pidx],
                                            self.toks[pidx],
                                            min_score / w)
            n_added = 0
            for stub in stubs:
                key = self.toks[pidx].tokens2key(stub.tokens)
                if is_key_complete(key):
                    if key in keys: # Add to existing continuation
                        prev_stub = keys[key].pred_stubs[pidx]
                        if prev_stub is None or prev_stub.score < stub.score:
                            keys[key].pred_stubs[pidx] = stub
                    elif n_added < self.beam_size: # Create new continuation
                        n_added += 1
                        stubs = [None] * len(self.predictors)
                        stubs[pidx] = stub
                        keys[key] = Continuation(hypo, stubs, key)
        # Fill in stubs which are set to None
        for cont in keys.itervalues():
            for pidx in xrange(len(self.predictors)):
                if cont.pred_stubs[pidx] is None:
                    stub = PredictorStub(self.toks[pidx].key2tokens(cont.key),
                                         pred_states[pidx])
                    stub.score_next(utils.common_get(
                                         start_posteriors[pidx],
                                         stub.tokens[0],
                                         start_posteriors[pidx][utils.UNK_ID]))
                    cont.pred_stubs[pidx] = stub
        conts = [(-c.calculate_score(pred_weights), c) for c in keys.itervalues()]
        heapq.heapify(conts)
        # Iterate through conts, expand if necessary, yield if complete
        while conts:
            s,cont = heapq.heappop(conts)
            if cont.is_complete():
                yield -s,cont
            else: # Need to rescore with sec predictors
                cont.expand(self)
                heapq.heappush(conts, (-cont.calculate_score(pred_weights), cont))
    
    def decode(self, src_sentence):
        """Decodes a single source sentence using beam search. """
        self.initialize_predictors(src_sentence)
        hypos = [PartialHypothesis(self.get_predictor_states())]
        guard_hypo = PartialHypothesis(None)
        guard_hypo.score = utils.NEG_INF
        it = 0
        while self.stop_criterion(hypos):
            if it > self.max_len: # prevent infinite loops
                break
            it = it + 1
            next_hypos = [guard_hypo]
<<<<<<< HEAD
            #logging.debug("HYPOS")
            #for hypo in hypos:
                #logging.debug("it%d: %s (%f)" % (it, utils.apply_trg_wmap(hypo.trgt_sentence), hypo.score))
            for hypo in hypos:
                #logging.debug("H: %s (%f: %f, %f, %f)" % (utils.apply_trg_wmap(hypo.trgt_sentence), hypo.score, sum([s[0][0] for s in hypo.score_breakdown]), sum([s[1][0] for s in hypo.score_breakdown]), sum([s[2][0] for s in hypo.score_breakdown])))
=======
            for hypo in hypos:
>>>>>>> 1158f289
                if hypo.get_last_word() == utils.EOS_ID:
                    next_hypos = self._rebuild_hypo_list(next_hypos, hypo)
                for s, cont in self._get_complete_continuations(
                                                        hypo,
                                                        next_hypos[-1].score):
                    if hypo.score + s < next_hypos[-1].score:
                        break
                    next_hypos = self._rebuild_hypo_list(
                                            next_hypos,
                                            cont.generate_expanded_hypo(self))
            hypos = [h for h in next_hypos if h.score > utils.NEG_INF]  
        for hypo in hypos:
            if hypo.get_last_word() == utils.EOS_ID:
                self.add_full_hypo(hypo.generate_full_hypothesis()) 
        if not self.full_hypos:
            logging.warn("No complete hypotheses found for %s" % src_sentence)
            for hypo in hypos:
                self.add_full_hypo(hypo.generate_full_hypothesis())
        return self.get_full_hypos_sorted()<|MERGE_RESOLUTION|>--- conflicted
+++ resolved
@@ -739,15 +739,7 @@
                 break
             it = it + 1
             next_hypos = [guard_hypo]
-<<<<<<< HEAD
-            #logging.debug("HYPOS")
-            #for hypo in hypos:
-                #logging.debug("it%d: %s (%f)" % (it, utils.apply_trg_wmap(hypo.trgt_sentence), hypo.score))
             for hypo in hypos:
-                #logging.debug("H: %s (%f: %f, %f, %f)" % (utils.apply_trg_wmap(hypo.trgt_sentence), hypo.score, sum([s[0][0] for s in hypo.score_breakdown]), sum([s[1][0] for s in hypo.score_breakdown]), sum([s[2][0] for s in hypo.score_breakdown])))
-=======
-            for hypo in hypos:
->>>>>>> 1158f289
                 if hypo.get_last_word() == utils.EOS_ID:
                     next_hypos = self._rebuild_hypo_list(next_hypos, hypo)
                 for s, cont in self._get_complete_continuations(
